{-# LANGUAGE CPP                 #-}
{-# LANGUAGE GADTs               #-}
{-# LANGUAGE DataKinds           #-}
{-# LANGUAGE TupleSections       #-}
{-# LANGUAGE ScopedTypeVariables #-}

module Math.NumberTheory.Primes.Factorisation.QuadraticSieve
  ( QuadraticSieveConfig(..)
  , quadraticSieve
  , quadraticSieveManual
  , autoConfig
  , findSquares
  ) where

#if __GLASGOW_HASKELL__ < 803
import Data.Semigroup
#endif
import qualified Data.Map as M
import qualified Data.List as L
import qualified Data.IntMap as I
import qualified Data.IntSet as S
import qualified Data.Vector as V
import qualified Data.Vector.Sized as SV
import qualified Data.Vector.Mutable as MV
import qualified Data.Vector.Unboxed as U
import qualified Data.Vector.Unboxed.Sized as SU
import qualified Data.Mod as M
import qualified Data.Mod.Word as MW
import Math.NumberTheory.Utils
import Math.NumberTheory.Roots
import Math.NumberTheory.Primes
import Math.NumberTheory.Logarithms
import Math.NumberTheory.Moduli.Sqrt
import Math.NumberTheory.Utils.FromIntegral
import Math.NumberTheory.Primes.Factorisation.LinearAlgebra
import Math.NumberTheory.Primes.Factorisation.TrialDivision
import Control.Monad
import Control.Monad.ST
import GHC.TypeNats
import Data.Proxy
import Data.Foldable
import Data.Maybe
import Data.Bit
import Data.Bifunctor
import qualified Debug.Trace

trace :: String -> a -> a
trace = if debug then Debug.Trace.trace else const id

debug :: Bool
debug = False

data QuadraticSieveConfig = QuadraticSieveConfig
  { qscFactorBase :: Int
  , qscSievingInterval :: Int
  , qscNumberOfBlocks :: Int
  , qscSmoothThreshold :: Int
  }

autoConfig :: Integer -> QuadraticSieveConfig
autoConfig n = QuadraticSieveConfig t m k h
  where
    -- + 4 for large prime variation
    h = intLog2 t + 3
    k = max 0 (l `div` 10)
    m = 3 * t `div` 2
    t
      | l < 4    = integerToInt n `div` 2
      | l < 8    = integerToInt $ integerSquareRoot n
      | otherwise = max (40 - l) 1 * floor (exp (sqrt (le * log le) / 2) :: Double)
    -- number of digits of n
    l = integerLog10 n
    le = fromIntegral l * log 10

-- | Given an odd positive composite Integer @n@ and Int parameters @b@, @t@ and
-- @k@, the Quadratic Sieve attempts to output @factor@, a factor of @n@. The
-- parameter @b@ controls the size of the factor base. This consists of all
-- the relevant primes which are less than or equal to @b@. The parameter @t@
-- controls the length of the sieving interval. The parameter @k@ controls the
-- maximum number of blocks for the sieve to go through (@2 ^ (k - 1)@).
quadraticSieve :: Integer -> Integer
quadraticSieve n = quadraticSieveManual n $ autoConfig n

quadraticSieveManual :: Integer -> QuadraticSieveConfig -> Integer
quadraticSieveManual n qsc = findFactor n $ findSquares n qsc

findFactor :: Integer -> [(Integer, Integer)] -> Integer
findFactor _ [] = error "Parameters are not large enough."
findFactor n ((x, y) : otherSquares)
  | factor /= 1 && factor /= n   = factor
  | otherwise                    = findFactor n otherSquares
  where
    factor = gcd (x - y) n

-- This routine outputs an infinite list of tuples @(x, y)@ such that
-- @x ^ 2 - y ^ 2 `mod` n = 0@. A factorisation can be infered from this data
-- in at least a half of the cases.
findSquares :: Integer -> QuadraticSieveConfig -> [(Integer, Integer)]
-- k indicates maximum number of sieve blocks to go through 2 ^ (k - 1)
findSquares n (QuadraticSieveConfig t m k h) = runST $ do
  let
    factorBase = filter (isResidue n) [nextPrime 2..precPrime t]
    rootOfA
      | k <= 0    = 1
      | otherwise = integerRoot (4 * k) ((2 * n) `div` (intToInteger m ^ (2 :: Int)))
    factorsOfA = map isPrimeInt $ generatePrimes n rootOfA k
    initialDecompositionOfA = trace ("Root of a: " ++ show rootOfA) $ map (,2) factorsOfA

    goSieving :: M.Map Integer (I.IntMap Int) -> [(Prime Integer, Word)] -> [(Integer, I.IntMap Int)]
    goSieving previousDiffSmoothNumbers decompositionOfA = goSelfInitSieving previousDiffSmoothNumbers $ zip valuesOfB valuesOfC
      where
        a = factorBack decompositionOfA
        valuesOfB = trace ("Ratio: " ++ show ((fromInteger (a * fromIntegral m) :: Double) / fromInteger (integerSquareRoot (2*n)))) $
          filter (<= a `div` 2) $ sqrtsModFactorisation n decompositionOfA
        valuesOfC = map (\x -> (x * x - n) `div` a) valuesOfB
        squareRoots = map (sqrtsModPrime n . fromJust . toPrimeIntegral) factorBase

        goSelfInitSieving :: M.Map Integer (I.IntMap Int) -> [(Integer, Integer)] -> [(Integer, I.IntMap Int)]
        goSelfInitSieving previousSmoothNumbers [] = goSieving previousSmoothNumbers nextDecompositionOfA
          where
            -- Must check that int does not overflow
            nextDecompositionOfA
              | null decompositionOfA = map ((, 2) . isPrimeInt) (generatePrimes n 1 1)
              | otherwise             = (isPrimeInt nextFactor, 2) : L.delete lowestPrime decompositionOfA
              where
                nextFactor = head $ generatePrimes n highestPrime 1
                highestPrime = unPrime . fst . maximum $ decompositionOfA
                lowestPrime = minimum decompositionOfA

        goSelfInitSieving previousSmoothNumbers ((b, c) : otherCoeffs) = runST $ do
          let
            f x = a * x * x + 2 * b * x + c
            (sievingInterval, sievingLogInterval) = V.unzip $ generateLogInterval f m
          sievingLogIntervalM <- V.thaw sievingLogInterval
          smoothLogSieveM sievingLogIntervalM (zip factorBase squareRoots) a b c m
          sievedLogInterval <- V.unsafeFreeze sievingLogIntervalM
          let
<<<<<<< HEAD
            newSmoothNumbers = findLogSmoothNumbers factorBase m h decompositionOfA b $ V.zip sievingInterval sievedLogInterval
            smoothNumbers = SS.toList . SS.fromList $ previousSmoothNumbers ++ newSmoothNumbers
=======
            newSmoothNumbers = M.fromList . V.toList $ findLogSmoothNumbers factorBase m h decompositionOfA b $ V.zip sievingInterval sievedLogInterval
            smoothNumbers :: M.Map Integer (I.IntMap Int)
            smoothNumbers = previousSmoothNumbers `M.union` newSmoothNumbers
>>>>>>> f4133750
            matrixSmoothNumbers
              -- Minimise length of matrix
              | numberOfConstraints < length mat = trace ("Matrix dimension: " ++ show (numberOfConstraints, length mat)) $ take (numberOfConstraints + 5 * (k + 1)) $ M.assocs smoothNumbers
              | otherwise                        = trace ("Matrix dimension: " ++ show (numberOfConstraints, length mat)) $ goSelfInitSieving smoothNumbers otherCoeffs
              where
                numberOfConstraints = S.size $ foldMap I.keysSet mat
                mat = trace ("Log filtering: " ++ show (V.length (V.filter (< h) sievedLogInterval), M.size newSmoothNumbers)) $ M.elems smoothNumbers
          pure matrixSmoothNumbers

    sievingData = removeRows $ goSieving mempty initialDecompositionOfA
    matrix = translate $ fmap (convertToSet . snd) sievingData

    goSolving :: Int -> Int -> [(Integer, Integer)]
    goSolving seed counter
      | counter < 5 = firstSquare `seq` secondSquare `seq` (firstSquare, secondSquare) : goSolving (seed + 1) (counter + 1)
      | otherwise   = findSquares n $ QuadraticSieveConfig t (m + 100 * (k + 1) * (k + 1)) k h
      where
        firstSquare = findFirstSquare n firstSquareData
        secondSquare = findSecondSquare n secondSquareData
        (firstSquareData, secondSquareData) = unzip squaresData
        squaresData = map (sievingData !!) solution
        solution = withSomeKnown (convertToList . linearSolve seed) matrix

  pure $ trace ("Size of Matrix: " ++ show (withSomeKnown intVal matrix)) $ goSolving (integerToInt n) 0

generatePrimes :: Integer -> Integer -> Int -> [Prime Integer]
generatePrimes n midPoint len
  | len <= 0  = []
  | otherwise = lowerPrimes ++ higherPrimes
  where
    higherPrimes = take (len - length lowerPrimes) $ filter positiveResidue $ generatePrimesForwards $ midPoint + 1
    -- The length of @lowerPrimes@ may not be @len `div` 2@
    lowerPrimes = take (len `div` 2) $ filter positiveResidue $ generatePrimesBackwards midPoint
    positiveResidue p = jacobi n (unPrime p) == One

generatePrimesForwards :: Integer -> [Prime Integer]
generatePrimesForwards from = [nextPrime (max 3 from)..]

generatePrimesBackwards :: Integer -> [Prime Integer]
generatePrimesBackwards to
  -- 2 cannot be a factor of a
  | to <= 2   = []
  | otherwise = precPrime to : generatePrimesBackwards (unPrime (precPrime to) - 1)

isPrimeInt :: Prime Integer -> Prime Integer
isPrimeInt x = fromJust . toPrimeIntegral $ primeInt
  where
    primeInt = fromMaybe (error "Parameters are not large enough.") (toPrimeIntegral x :: Maybe (Prime Int))

isResidue :: Integer -> Prime Int -> Bool
isResidue n p = (unPrime p == 2) || jacobi resN (unPrime p) == One
  where
    resN = integerToInt $ n `mod` (intToInteger . unPrime) p

-- This routine generates the sieving interval. It takes a function @f@,
-- @startingPoint@, and a dimension @dim@. It returns tuples whose
-- first component is @f@ applied to @x@, as @x@ runs from @startingPoint@
-- for a toal length of @dim@. The second component stores the factorisation
-- modulo 2 as an SignedPrimeIntSet. It is initialised to store whether
-- @x@ is negative. Its factorisation is computed in the sieve.
generateLogInterval :: (Integer -> Integer) -> Int -> V.Vector (Integer, Int)
generateLogInterval f m = V.generate (2 * m + 1) go
  where
    go i = x `seq` v `seq` (x, v)
      where
        -- x == 0 only if n is a square number. This throws an exception to do with log.
        v = integerLog2 . abs $ x
        x = f $ intToInteger $ i - m

-- This algorithm takes @sievingIntervalM@, @factorBase@, the integer @n@ to be
-- factored and the @startingPoint@. It divides by all the primes in
-- @factorBase@ storing the factorisations of the numbers in the
-- @sievingIntervalM@. When, a division occurs, the value in the interval is
-- divided. At the end of the process, the smooth numbers correspond to tuples
-- whose first component is 1. The second component is their factorisation.
smoothLogSieveM :: MV.MVector s Int -> [(Prime Int, [Integer])] -> Integer -> Integer -> Integer -> Int -> ST s ()
smoothLogSieveM sievingIntervalM base a b c m =
  forM_ base $ \(prime, roots) -> case someNatVal (intToNatural (unPrime prime)) of
    SomeNat (Proxy :: Proxy prime) -> do
      let
        startingIndices = case MW.invertMod (fromInteger a :: MW.Mod prime) of
          Just inverseOfA -> map (\root -> (wordToInt . MW.unMod) (fromIntegral m + fromInteger (- b + root) * inverseOfA :: MW.Mod prime)) roots
          Nothing         -> case MW.invertMod (fromInteger (2 * b) :: MW.Mod prime) of
            -- Temporary fix. If power > 2, something better has to be found.
            Just inverseOf2B -> [(wordToInt . MW.unMod) (fromIntegral m - fromInteger c * inverseOf2B :: MW.Mod prime)]
            -- For this to be true 2 cannot be a factor of a.
            -- Better to ouput @unPrime prime@ as a factor.
            Nothing          -> error ("Found an illegal factor: " ++ show prime)
      forM_ startingIndices $ \startingIndex -> do
        let change y = y - (intLog2 . unPrime) prime
        forM_ [startingIndex, startingIndex + unPrime prime..(2 * m)] $ \entry ->
          MV.modify sievingIntervalM change entry

-- This algorithm filters @sievingIntervalF@ for smooth numbers. It returns
-- the smooth numbers together with their @index@ and @startingPoint@.
-- This is needed in order to later compute @firstSquare@.
findLogSmoothNumbers :: [Prime Int] -> Int -> Int -> [(Prime Integer, Word)] -> Integer -> V.Vector (Integer, Int) -> [(Integer, I.IntMap Int)]
findLogSmoothNumbers factorBase m h decompositionOfA b sievedInterval = fromJust <$> (filter isJust $ map findSquareData factorisationData)
  where
    findSquareData (index, fac)
      | null fac                           = Just (a * intToInteger (index - m) + b, facMap)
      | (fst . maximum) fac < highestPrime = Just (a * intToInteger (index - m) + b, facMap)
      | (fst . maximum) fac == largePrime  = Just ((a * intToInteger (index - m) + b) * (a * intToInteger (pivotIndex - m) + b), I.unionWith (+) facMap pivotFacMap)
      | otherwise                          = Nothing
      where
        facMap = I.unionWith (+) intMapA $ I.fromAscList $ map (bimap integerToInt wordToInt) fac


    pivotFacMap = I.unionWith (+) intMapA $ I.fromAscList $ map (bimap integerToInt wordToInt) pivotFac
    (pivotIndex, pivotFac) = fromJust pivotFactorisation
    -- There should be an inbuilt function for this
    factorisationData = case pivotFactorisation of
      Just pFac -> L.delete pFac factorisations
      Nothing   -> factorisations
    pivotFactorisation = L.find ((== largePrime) . fst . maximum . snd) factorisations
    largePrime = trace ("Large prime: " ++ show largePrimeData) $ intToInteger $ if snd largePrimeData >= 2 then fst largePrimeData else 0
    largePrimeData = I.foldrWithKey (\key value (accKey, accValue) -> if value > accValue then (key, value) else (accKey, accValue)) (0,0) largePrimes
    largePrimes = if null factorisations then error "factorisations null" else findLargePrimes highestPrime $ fmap (fst . maximum . snd) factorisations
    factorisations :: [(Int, [(Integer, Word)])]
    factorisations = V.toList $ V.imapMaybe factoriseIfSmooth sievedInterval
    a = factorBack decompositionOfA
    intMapA = I.fromAscList $ map (bimap (integerToInt . unPrime) wordToInt) decompositionOfA
    -- Remembers index for later
    -- The fudge factor is roughly log2 t. Should be raised for large prime variation
    factoriseIfSmooth index (value, logResidue) = case logResidue < h of
      True  -> Just (index, if value < 0 then (-1,1) : preFac else preFac)
      False -> Nothing
      where
        -- Maybe there is a better way to use @trialDivision@
<<<<<<< HEAD
        preFac = trialDivisionWith integerBase value

    highestPrime = if null integerBase then error "integerBase null" else maximum integerBase
    integerBase = map (intToInteger . unPrime) factorBase

-- Make sure that t^2 is an Int
findLargePrimes :: Integer -> [Integer] -> I.IntMap Int
findLargePrimes _ [] = mempty
findLargePrimes highestPrime (highFactor : otherhighFactors)
  | highFactor > highestPrime * highestPrime                   = findLargePrimes highestPrime otherhighFactors
  | highFactor > highestPrime && (isJust . isPrime) highFactor = I.insertWith (+) (integerToInt highFactor) 1 $ findLargePrimes highestPrime otherhighFactors
  | otherwise                                                  = findLargePrimes highestPrime otherhighFactors

-- findLogSmoothNumbers :: [Prime Int] -> Int -> Int -> [(Prime Integer, Word)] -> Integer -> V.Vector (Integer, Int) -> V.Vector (Integer, I.IntMap Int)
-- findLogSmoothNumbers factorBase m h decompositionOfA b = V.imapMaybe selectSmooth
--   where
--     a = factorBack decompositionOfA
--     intMapA = I.fromAscList $ map (bimap (integerToInt . unPrime) wordToInt) decompositionOfA
--     highestPrime = intToInteger . unPrime . maximum $ factorBase
--     selectSmooth index (value, logResidue) = case logResidue < h of
--       True
--         -- Cannot use factorisation instead of listFactorisation since its rightmost value need not be an int.
--         | null listFactorisation || (fst . maximum) listFactorisation <= highestPrime -> Just (a * intToInteger (index - m) + b, factorisation)
--         | otherwise                                                                   -> Nothing
--       False -> Nothing
--       where
--         factorisation = I.unionWith (+) intMapA $ if value < 0 then I.insert (-1) 1 preFac else preFac
--         preFac = I.fromAscList $ map (bimap integerToInt wordToInt) listFactorisation
--         listFactorisation = trialDivisionWith (map (intToInteger . unPrime ) factorBase) value
=======
        listFactorisation = trialDivisionWith (map (intToInteger . unPrime) factorBase) value

>>>>>>> f4133750

-- Removes all columns of the matrix which contain primes appearing only once.
-- These columns cannot be part of the solution.
-- This is a very lazy way to do it. There is probably a better one.
removeRows :: [(Integer, I.IntMap Int)] -> [(Integer, I.IntMap Int)]
removeRows indexedFactorisations
  | onlyOnce == mempty = indexedFactorisations
  | otherwise          = removeRows $ filter (\(_, im) -> S.null (S.intersection (convertToSet im) onlyOnce)) indexedFactorisations
  where
    onlyOnce = appearsOnlyOnce $ map (convertToSet . snd) indexedFactorisations

-- Find all primes, which appear only once in the input list.
appearsOnlyOnce :: [S.IntSet] -> S.IntSet
appearsOnlyOnce = fst . L.foldl' go (mempty, mempty)
  where
    go (onlyOnce, atLeastOnce) x =
      ((onlyOnce S.\\ x) <> (x S.\\ atLeastOnce), atLeastOnce <> x)

convertToSet :: I.IntMap Int -> S.IntSet
convertToSet = I.keysSet . I.filter odd

-- This routine translates the list of smooth factorisations into a matrix.
-- The prime numbers need to mapped to ints based on their order (Prime 2 -> 1,
-- Prime 3 -> 2,...). The int 0 is reserved for storing whether the number is
-- negative. This is needed since @linearSolve@ takes powers of a matrix, so
-- the indices of columns and rows must match up.
translate :: [S.IntSet] -> SomeKnown SBMatrix
translate listOfFactorisations = translateHelper listOfFactorisations (length listOfFactorisations)
  where
    translateHelper :: [S.IntSet] -> Int -> SomeKnown SBMatrix
    translateHelper columns dim = case someNatVal (fromIntegral dim) of
      SomeNat (_ :: Proxy dim) -> let result :: SBMatrix dim = SBMatrix (fromJust (SV.fromList (map toIndices columns))) in
        SomeKnown result
          where
            indexedPrimes = U.fromList . S.toAscList $ fold columns
            toIndices :: KnownNat dim => S.IntSet -> SBVector dim
            toIndices x = SBVector $ U.fromList $ map fromIntegral primeTranslation
                  where
                    primeTranslation = binarySearch (S.toAscList x) indexedPrimes

-- When translating, it becomes necessary to see the index of a certain Prime.
-- @binarySearch@ does so efficiently.
binarySearch :: (Eq a, Ord a, U.Unbox a) => [a] -> U.Vector a -> [Int]
binarySearch list v = go 0 (len - 1) list v
  where
    len = U.length v
    go :: (Eq a, Ord a, U.Unbox a) => Int -> Int -> [a] -> U.Vector a -> [Int]
    go _ _ [] _ = []
    go lowerIndex upperIndex allItems@(item : otherItems) vector = case item `compare` entry of
      LT -> go lowerIndex (currentIndex - 1) allItems vector
      EQ -> currentIndex : go (currentIndex + 1) (len - 1) otherItems vector
      GT -> go (currentIndex + 1) upperIndex allItems vector
      where
        entry = vector U.! currentIndex
        currentIndex = (upperIndex + lowerIndex) `div` 2

convertToList :: KnownNat k => DBVector k -> [Int]
convertToList = listBits . SU.fromSized . unDBVector

-- Given a solution, it computes the product of the numbers in the first
-- component of the tuple.
-- Consider using Mod for clarity.
findFirstSquare :: Integer -> [Integer] -> Integer
findFirstSquare n squaresData = case someNatVal (integerToNatural n) of
  SomeNat (Proxy :: Proxy n) ->
    naturalToInteger . M.unMod $ foldr (\x acc -> (fromInteger x :: M.Mod n) * acc) (1 :: M.Mod n) squaresData

-- Finds the factorisations corresponding to the selected solutions and computes
-- the total number of times a given prime occurs in the selected factorisations.
-- By construction, for any given prime, this number is even. From here, a
-- square root is computed.
-- Use Mod.
findSecondSquare :: Integer -> [I.IntMap Int] -> Integer
findSecondSquare n factorisations = case someNatVal (integerToNatural n) of
  SomeNat (Proxy :: Proxy n) ->
    -- I would like to move part of this line further down but the compiler cannot deduce what n is.
    naturalToInteger . M.unMod $
      I.foldrWithKey (\key power acc -> (fromInteger (fromIntegral key) :: M.Mod n) ^ (power `div` 2 :: Int) * acc) (1 :: M.Mod n) $
        I.unionsWith (+) factorisations<|MERGE_RESOLUTION|>--- conflicted
+++ resolved
@@ -135,14 +135,9 @@
           smoothLogSieveM sievingLogIntervalM (zip factorBase squareRoots) a b c m
           sievedLogInterval <- V.unsafeFreeze sievingLogIntervalM
           let
-<<<<<<< HEAD
-            newSmoothNumbers = findLogSmoothNumbers factorBase m h decompositionOfA b $ V.zip sievingInterval sievedLogInterval
-            smoothNumbers = SS.toList . SS.fromList $ previousSmoothNumbers ++ newSmoothNumbers
-=======
             newSmoothNumbers = M.fromList . V.toList $ findLogSmoothNumbers factorBase m h decompositionOfA b $ V.zip sievingInterval sievedLogInterval
             smoothNumbers :: M.Map Integer (I.IntMap Int)
             smoothNumbers = previousSmoothNumbers `M.union` newSmoothNumbers
->>>>>>> f4133750
             matrixSmoothNumbers
               -- Minimise length of matrix
               | numberOfConstraints < length mat = trace ("Matrix dimension: " ++ show (numberOfConstraints, length mat)) $ take (numberOfConstraints + 5 * (k + 1)) $ M.assocs smoothNumbers
@@ -272,7 +267,6 @@
       False -> Nothing
       where
         -- Maybe there is a better way to use @trialDivision@
-<<<<<<< HEAD
         preFac = trialDivisionWith integerBase value
 
     highestPrime = if null integerBase then error "integerBase null" else maximum integerBase
@@ -302,10 +296,6 @@
 --         factorisation = I.unionWith (+) intMapA $ if value < 0 then I.insert (-1) 1 preFac else preFac
 --         preFac = I.fromAscList $ map (bimap integerToInt wordToInt) listFactorisation
 --         listFactorisation = trialDivisionWith (map (intToInteger . unPrime ) factorBase) value
-=======
-        listFactorisation = trialDivisionWith (map (intToInteger . unPrime) factorBase) value
-
->>>>>>> f4133750
 
 -- Removes all columns of the matrix which contain primes appearing only once.
 -- These columns cannot be part of the solution.
