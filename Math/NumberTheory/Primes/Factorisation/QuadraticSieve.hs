--- conflicted
+++ resolved
@@ -61,7 +61,7 @@
 autoConfig :: Integer -> QuadraticSieveConfig
 autoConfig n = QuadraticSieveConfig t m k h
   where
-    h = intLog2 t + 2
+    h = intLog2 t + 3
     k = max 0 (l `div` 10)
     m = 3 * t `div` 2
     t
@@ -232,23 +232,11 @@
 findLogSmoothNumbers :: [Prime Int] -> Int -> Int -> [(Prime Integer, Word)] -> Integer -> V.Vector (Integer, Int) -> [(Integer, I.IntMap Int)]
 findLogSmoothNumbers factorBase m h decompositionOfA b sievedInterval = fromJust <$> filter isJust (map findSquareData processedSieve)
   where
-<<<<<<< HEAD
     findSquareData datum@((ind, fac), highFactor)
       | highFactor <= highestPrime              = Just (complete ind, facMap)
       | Just datum == pivotFactorisation        = Nothing
       | Just (unPrime highFactor) == largePrime = Just (complete ind * complete pivotIndex, I.unionWith (+) facMap pivotFacMap)
       | otherwise                               = Nothing
-=======
-    a = factorBack decompositionOfA
-    intMapA = I.fromAscList $ map (bimap (integerToInt . unPrime) wordToInt) decompositionOfA
-    highestPrime = intToInteger . unPrime . maximum $ factorBase
-    selectSmooth index (value, logResidue) = case logResidue <= h of
-      True
-        -- Cannot use factorisation instead of listFactorisation since its rightmost value need not be an int.
-        | null listFactorisation || (fst . maximum) listFactorisation <= highestPrime -> Just (a * intToInteger (index - m) + b, factorisation)
-        | otherwise                                                                   -> Nothing
-      False -> Nothing
->>>>>>> 9b80416d
       where
         facMap = I.unionWith (+) intMapA $ I.fromAscList $ map (bimap integerToInt wordToInt) fac
         pivotFacMap = I.unionWith (+) intMapA $ I.fromAscList $ map (bimap integerToInt wordToInt) pivotFac
