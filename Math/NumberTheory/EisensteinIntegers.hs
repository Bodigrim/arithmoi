-- |
-- Module:      Math.NumberTheory.EisensteinIntegers
-- Copyright:   (c) 2018 Alexandre Rodrigues Baldé
-- Licence:     MIT
-- Maintainer:  Alexandre Rodrigues Baldé <alexandrer_b@outlook.com>
-- Stability:   Provisional
-- Portability: Non-portable (GHC extensions)
--
-- This module exports functions for manipulating Eisenstein integers, including
-- computing their prime factorisations.
--

{-# LANGUAGE BangPatterns   #-}
{-# LANGUAGE DeriveGeneric  #-}
{-# LANGUAGE RankNTypes     #-}

module Math.NumberTheory.EisensteinIntegers
  ( EisensteinInteger(..)
  , ω
  , conjugate
  , norm
  , associates
  , ids

  , divideByThree

  -- * Primality functions
  , factorise
  , findPrime
  , isPrime
  , primes
  ) where

import Data.List                                       (mapAccumL, partition)
import Data.Maybe                                      (fromMaybe)
import Data.Ord                                        (comparing)
import GHC.Generics                                    (Generic)

<<<<<<< HEAD
import Math.NumberTheory.Moduli.Sqrt                    (FieldCharacteristic(..), sqrtModMaybe)
=======
import qualified Math.NumberTheory.Euclidean            as ED
import qualified Math.NumberTheory.Moduli               as Moduli
import Math.NumberTheory.Moduli.Sqrt                    (FieldCharacteristic(..))
>>>>>>> 0ea67416
import qualified Math.NumberTheory.Primes.Factorisation as Factorisation
import Math.NumberTheory.Primes.Types                   (PrimeNat(..))
import qualified Math.NumberTheory.Primes.Sieve         as Sieve
import qualified Math.NumberTheory.Primes.Testing       as Testing
import Math.NumberTheory.Utils                          (mergeBy)
import Math.NumberTheory.Utils.FromIntegral             (integerToNatural)

infix 6 :+

-- | An Eisenstein integer is a + bω, where a and b are both integers.
data EisensteinInteger = (:+) { real :: !Integer, imag :: !Integer }
    deriving (Eq, Ord, Generic)

-- | The imaginary unit for Eisenstein integers, where
--
-- > ω == (-1/2) + ((sqrt 3)/2)ι == exp(2*pi*ι/3)
-- and ι is the usual imaginary unit with ι² == -1.
ω :: EisensteinInteger
ω = 0 :+ 1

instance Show EisensteinInteger where
    show (a :+ b)
        | b == 0     = show a
        | a == 0     = s ++ b'
        | otherwise  = show a ++ op ++ b'
        where
            b' = if abs b == 1 then "ω" else show (abs b) ++ "*ω"
            op = if b > 0 then "+" else "-"
            s  = if b > 0 then "" else "-"

instance Num EisensteinInteger where
    (+) (a :+ b) (c :+ d) = (a + c) :+ (b + d)
    (*) (a :+ b) (c :+ d) = (a * c - b * d) :+ (b * (c - d) + a * d)
    abs = fst . absSignum
    negate (a :+ b) = (-a) :+ (-b)
    fromInteger n = n :+ 0
    signum = snd . absSignum

-- | Returns an @EisensteinInteger@'s sign, and its associate in the first
-- sextant.
absSignum :: EisensteinInteger -> (EisensteinInteger, EisensteinInteger)
absSignum z@(a :+ b)
    | a == 0 && b == 0                                  = (z, 0)            -- origin
    | a > b && b >= 0                                   = (z, 1)            -- first sextant: 0 ≤ Arg(η) < π/3
    | b >= a && a > 0                                   = ((-ω) * z, 1 + ω) -- second sextant: π/3 ≤ Arg(η) < 2π/3
    | b > 0 && 0 >= a                                   = ((-1 - ω) * z, ω) -- third sextant: 2π/3 ≤ Arg(η) < π
    | a < b && b <= 0                                   = (- z, -1)         -- fourth sextant: -π < Arg(η) < -2π/3 or Arg(η) = π
    | b <= a && a < 0                                   = (ω * z, -1 - ω)   -- fifth sextant: -2π/3 ≤ Arg(η) < -π/3
    | otherwise                                         = ((1 + ω) * z, -ω) -- sixth sextant: -π/3 ≤ Arg(η) < 0

-- | List of all Eisenstein units, counterclockwise across all sextants,
-- starting with @1@.
ids :: [EisensteinInteger]
ids = take 6 (iterate ((1 + ω) *) 1)

-- | Produce a list of an @EisensteinInteger@'s associates.
associates :: EisensteinInteger -> [EisensteinInteger]
associates e = map (e *) ids

-- | Takes an Eisenstein prime whose norm is of the form @3k + 1@ with @k@
-- a nonnegative integer, and return its primary associate.
-- * Does *not* check for this precondition.
-- * @head@ will fail when supplied a number unsatisfying it.
primary :: EisensteinInteger -> EisensteinInteger
primary = head . filter (\p -> p `ED.mod` 3 == 2) . associates

instance ED.Euclidean EisensteinInteger where
  quotRem = divHelper quot
  divMod  = divHelper div

-- | Function that does most of the underlying work for @divMod@ and
-- @quotRem@, apart from choosing the specific integer division algorithm.
-- This is instead done by the calling function (either @divMod@ which uses
-- @div@, or @quotRem@, which uses @quot@.)
divHelper
    :: (Integer -> Integer -> Integer)
    -> EisensteinInteger
    -> EisensteinInteger
    -> (EisensteinInteger, EisensteinInteger)
divHelper divide g h =
    let nr :+ ni = g * conjugate h
        denom = norm h
        q = divide nr denom :+ divide ni denom
        p = h * q
    in (q, g - p)

-- | Conjugate a Eisenstein integer.
conjugate :: EisensteinInteger -> EisensteinInteger
conjugate (a :+ b) = (a - b) :+ (-b)

-- | The square of the magnitude of a Eisenstein integer.
norm :: EisensteinInteger -> Integer
norm (a :+ b) = a*a - a * b + b*b

-- | Checks if a given @EisensteinInteger@ is prime. @EisensteinInteger@s
-- whose norm is a prime congruent to @0@ or @1@ modulo 3 are prime.
-- See <http://thekeep.eiu.edu/theses/2467 Bandara, Sarada, "An Exposition of the Eisenstein Integers" (2016)>,
-- page 12.
isPrime :: EisensteinInteger -> Bool
isPrime e | e == 0                     = False
          -- Special case, @1 - ω@ is the only Eisenstein prime with norm @3@,
          --  and @abs (1 - ω) = 2 + ω@.
          | a' == 2 && b' == 1         = True
          | b' == 0 && a' `mod` 3 == 2 = Testing.isPrime a'
          | nE `mod` 3 == 1            = Testing.isPrime nE
          | otherwise = False
  where nE       = norm e
        a' :+ b' = abs e

-- | Remove @1 - ω@ factors from an @EisensteinInteger@, and calculate that
-- prime's multiplicity in the number's factorisation.
divideByThree :: EisensteinInteger -> (Int, EisensteinInteger)
divideByThree = go 0
  where
    go :: Int -> EisensteinInteger -> (Int, EisensteinInteger)
    go !n z@(a :+ b) | r1 == 0 && r2 == 0 = go (n + 1) (q1 :+ q2)
                      | otherwise          = (n, abs z)
      where
        -- @(a + a - b) :+ (a + b)@ is @z * (2 :+ 1)@, and @z * (2 :+ 1)/3@
        -- is the same as @z / (1 :+ (-1))@.
        (q1, r1) = divMod (a + a - b) 3
        (q2, r2) = divMod (a + b) 3

<<<<<<< HEAD
-- | Compute the GCD of two Eisenstein integers. The result is always
-- in the first sextant.
gcdE :: EisensteinInteger -> EisensteinInteger -> EisensteinInteger
gcdE g h = gcdE' (abs g) (abs h)

gcdE' :: EisensteinInteger -> EisensteinInteger -> EisensteinInteger
gcdE' g h
    | h == 0    = g -- done recursing
    | otherwise = gcdE' h (abs (g `modE` h))

=======
>>>>>>> 0ea67416
-- | Find an Eisenstein integer whose norm is the given prime number
-- in the form @3k + 1@ using a modification of the
-- <http://www.ams.org/journals/mcom/1972-26-120/S0025-5718-1972-0314745-6/S0025-5718-1972-0314745-6.pdf Hermite-Serret algorithm>.
--
-- The maintainer <https://github.com/cartazio/arithmoi/pull/121#issuecomment-415010647 Andrew Lelechenko>
-- derived the following:
-- * Each prime of form @3n+1@ is actually of form @6k+1@.
-- * One has @(z+3k)^2 ≡ z^2 + 6kz + 9k^2 ≡ z^2 + (6k+1)z - z + 9k^2 ≡ z^2 - z + 9k^2 (mod 6k+1)@.
--
-- * The goal is to solve @z^2 - z + 1 ≡ 0 (mod 6k+1)@. One has:
-- @z^2 - z + 9k^2 ≡ 9k^2 - 1 (mod 6k+1)@
-- @(z+3k)^2 ≡ 9k^2-1 (mod 6k+1)@
-- @z+3k = sqrtMod(9k^2-1)@
-- @z = sqrtMod(9k^2-1) - 3k@
--
-- * For example, let @p = 7@, then @k = 1@. Square root of @9*1^2-1 modulo 7@ is @1@.
-- * And @z = 1 - 3*1 = -2 ≡ 5 (mod 7)@.
-- * Truly, @norm (5 :+ 1) = 25 - 5 + 1 = 21 ≡ 0 (mod 7)@.
findPrime :: Integer -> EisensteinInteger
findPrime p = case sqrtModMaybe (9*k*k - 1) (FieldCharacteristic (PrimeNat . integerToNatural $ p) 1) of
    Nothing      -> error "findPrime: argument must be prime p = 6k + 1"
    Just sqrtMod -> ED.gcd (p :+ 0) ((sqrtMod - 3 * k) :+ 1)
    where
        k :: Integer
        k = p `div` 6

-- | An infinite list of Eisenstein primes. Uses primes in Z to exhaustively
-- generate all Eisenstein primes in order of ascending magnitude.
-- * Every prime is in the first sextant, so the list contains no associates.
-- * Eisenstein primes from the whole complex plane can be generated by
-- applying @associates@ to each prime in this list.
primes :: [EisensteinInteger]
primes = (2 :+ 1) : mergeBy (comparing norm) l r
  where (leftPrimes, rightPrimes) = partition (\p -> p `mod` 3 == 2) Sieve.primes
        rightPrimes' = filter (\prime -> prime `mod` 3 == 1) $ tail rightPrimes
        l = [p :+ 0 | p <- leftPrimes]
        r = [g | p <- rightPrimes', let x :+ y = findPrime p, g <- [x :+ y, x :+ (x - y)]]

-- | Compute the prime factorisation of a Eisenstein integer. This is unique
-- up to units (+/- 1, +/- ω, +/- ω²).
-- * Unit factors are not included in the result.
-- * All prime factors are primary i.e. @e ≡ 2 (modE 3)@, for an Eisenstein
-- prime factor @e@.
--
-- * This function works by factorising the norm of an Eisenstein integer
-- and then, for each prime factor, finding the Eisenstein prime whose norm
-- is said prime factor with @findPrime@.
--
-- * This is only possible because the norm function of the Euclidean Domain of
-- Eisenstein integers is multiplicative: @norm (e1 * e2) == norm e1 * norm e2@
-- for any two @EisensteinInteger@s @e1, e2@.
--
-- * In the previously mentioned work <http://thekeep.eiu.edu/theses/2467 Bandara, Sarada, "An Exposition of the Eisenstein Integers" (2016)>,
-- in Theorem 8.4 in Chapter 8, a way is given to express any Eisenstein
-- integer @μ@ as @(-1)^a * ω^b * (1 - ω)^c * product [π_i^a_i | i <- [1..N]]@
-- where @a, b, c, a_i@ are nonnegative integers, @N > 1@ is an integer and
-- @π_i@ are primary primes (for a primary Eisenstein prime @p@,
-- @p ≡ 2 (modE 3)@, see @primary@ above).
--
-- * Aplying @norm@ to both sides of Theorem 8.4:
--    @norm μ = norm ((-1)^a * ω^b * (1 - ω)^c * product [ π_i^a_i | i <- [1..N]])@
-- == @norm μ = norm ((-1)^a) * norm (ω^b) * norm ((1 - ω)^c) * norm (product [ π_i^a_i | i <- [1..N]])@
-- == @norm μ = (norm (-1))^a * (norm ω)^b * (norm (1 - ω))^c * product [ norm (π_i^a_i) | i <- [1..N]]@
-- == @norm μ = (norm (-1))^a * (norm ω)^b * (norm (1 - ω))^c * product [ (norm π_i)^a_i) | i <- [1..N]]@
-- == @norm μ = 1^a * 1^b * 3^c * product [ (norm π_i)^a_i) | i <- [1..N]]@
-- == @norm μ = 3^c * product [ (norm π_i)^a_i) | i <- [1..N]]@
-- where @a, b, c, a_i@ are nonnegative integers, and @N > 1@ is an integer.
--
-- * The remainder of the Eisenstein integer factorisation problem is about
-- finding appropriate @[e_i | i <- [1..M]@ such that
-- @(nub . map norm) [e_i | i <- [1..N]] == [π_i | i <- [1..N]]@
-- where @ 1 < N <= M@ are integers, @nub@ removes duplicates and @==@
-- is equality on sets.
--
-- * The reason @M >= N@ is because the prime factors of an Eisenstein integer
-- may include a prime factor and its conjugate, meaning the number may have
-- more Eisenstein prime factors than its norm has integer prime factors.
factorise :: EisensteinInteger -> [(EisensteinInteger, Int)]
factorise g = concat $
              snd $
              mapAccumL go (abs g) (Factorisation.factorise $ norm g)
  where
    go :: EisensteinInteger -> (Integer, Int) -> (EisensteinInteger, [(EisensteinInteger, Int)])
    go z (3, e) | e == n    = (q, [(2 :+ 1, e)])
                | otherwise = error $ "3 is a prime factor of the norm of z\
                                      \ == " ++ show z ++ " with multiplicity\
                                      \ " ++ show e ++ " but (1 - ω) only\
                                      \ divides z " ++ show n ++ "times."
      where
        -- Remove all @1 :+ (-1)@ (which is associated to @2 :+ 1@) factors
        -- from the argument.
        (n, q) = divideByThree z
    go z (p, e) | p `mod` 3 == 2 =
                    let e' = e `quot` 2 in (z `quotI` (p ^ e'), [(p :+ 0, e')])

                -- The @`mod` 3 == 0@ case need not be verified because the
                -- only Eisenstein primes whose norm are a multiple of 3
                -- are @1 - ω@ and its associates, which have already been
                -- removed by the above @go z (3, e)@ pattern match.
                -- This @otherwise@ is mandatorily @`mod` 3 == 1@.
                | otherwise   = (z', filter ((> 0) . snd) [(gp, k), (gp', k')])
      where
        gp@(x :+ y)      = primary $ findPrime p
        -- @gp'@ is @gp@'s conjugate.
        gp'              = primary $ abs $ x :+ (x - y)
        (k, k', z') = divideByPrime gp gp' p e z

        quotI (a :+ b) n = (a `quot` n :+ b `quot` n)

-- | Remove @p@ and @conjugate p@ factors from the argument, where
-- @p@ is an Eisenstein prime.
divideByPrime
    :: EisensteinInteger   -- ^ Eisenstein prime @p@
    -> EisensteinInteger   -- ^ Conjugate of @p@
    -> Integer             -- ^ Precomputed norm of @p@, of form @4k + 1@
    -> Int                 -- ^ Expected number of factors (either @p@ or @conjugate p@)
                           --   in Eisenstein integer @z@
    -> EisensteinInteger   -- ^ Eisenstein integer @z@
    -> ( Int               -- Multiplicity of factor @p@ in @z@
       , Int               -- Multiplicity of factor @conjigate p@ in @z@
       , EisensteinInteger -- Remaining Eisenstein integer
       )
divideByPrime p p' np k = go k 0
    where
        go :: Int -> Int -> EisensteinInteger -> (Int, Int, EisensteinInteger)
        go 0 d z = (d, d, z)
        go c d z | c >= 2, Just z' <- z `quotEvenI` np = go (c - 2) (d + 1) z'
        go c d z = (d + d1, d + d2, z'')
            where
                (d1, z') = go1 c 0 z
                d2 = c - d1
                z'' = head $ drop d2
                    $ iterate (\g -> fromMaybe err $ (g * p) `quotEvenI` np) z'

        go1 :: Int -> Int -> EisensteinInteger -> (Int, EisensteinInteger)
        go1 0 d z = (d, z)
        go1 c d z
            | Just z' <- (z * p') `quotEvenI` np
            = go1 (c - 1) (d + 1) z'
            | otherwise
            = (d, z)

        err = error $ "divideByPrime: malformed arguments" ++ show (p, np, k)

-- | Divide an Eisenstein integer by an even integer.
quotEvenI :: EisensteinInteger -> Integer -> Maybe EisensteinInteger
quotEvenI (x :+ y) n
    | xr == 0 , yr == 0 = Just (xq :+ yq)
    | otherwise         = Nothing
  where
    (xq, xr) = x `quotRem` n
    (yq, yr) = y `quotRem` n<|MERGE_RESOLUTION|>--- conflicted
+++ resolved
@@ -36,13 +36,8 @@
 import Data.Ord                                        (comparing)
 import GHC.Generics                                    (Generic)
 
-<<<<<<< HEAD
+import qualified Math.NumberTheory.Euclidean            as ED
 import Math.NumberTheory.Moduli.Sqrt                    (FieldCharacteristic(..), sqrtModMaybe)
-=======
-import qualified Math.NumberTheory.Euclidean            as ED
-import qualified Math.NumberTheory.Moduli               as Moduli
-import Math.NumberTheory.Moduli.Sqrt                    (FieldCharacteristic(..))
->>>>>>> 0ea67416
 import qualified Math.NumberTheory.Primes.Factorisation as Factorisation
 import Math.NumberTheory.Primes.Types                   (PrimeNat(..))
 import qualified Math.NumberTheory.Primes.Sieve         as Sieve
@@ -166,19 +161,6 @@
         (q1, r1) = divMod (a + a - b) 3
         (q2, r2) = divMod (a + b) 3
 
-<<<<<<< HEAD
--- | Compute the GCD of two Eisenstein integers. The result is always
--- in the first sextant.
-gcdE :: EisensteinInteger -> EisensteinInteger -> EisensteinInteger
-gcdE g h = gcdE' (abs g) (abs h)
-
-gcdE' :: EisensteinInteger -> EisensteinInteger -> EisensteinInteger
-gcdE' g h
-    | h == 0    = g -- done recursing
-    | otherwise = gcdE' h (abs (g `modE` h))
-
-=======
->>>>>>> 0ea67416
 -- | Find an Eisenstein integer whose norm is the given prime number
 -- in the form @3k + 1@ using a modification of the
 -- <http://www.ams.org/journals/mcom/1972-26-120/S0025-5718-1972-0314745-6/S0025-5718-1972-0314745-6.pdf Hermite-Serret algorithm>.
