--- conflicted
+++ resolved
@@ -6,13 +6,8 @@
     qsc = QuadraticSieveConfig t m k h
     h = 19
     k = 2
-<<<<<<< HEAD
-    m = 3 * t `div` 2 + 900
-    t = floor ((*12) . sqrt . exp . sqrt $ log (fromInteger n) * log (log (fromInteger n)) :: Double)
-=======
     m = t + 900
     t = 12 * floor (exp (sqrt (le * log le) / 2) :: Double)
     l = integerLog10 n
     le = fromIntegral l * log 10
->>>>>>> 9377f6e0
     n = 313171213163547737474104867123