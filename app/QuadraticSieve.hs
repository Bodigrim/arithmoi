import Math.NumberTheory.Primes.Factorisation.QuadraticSieve

-- main :: IO ()
-- main = print $ quadraticSieve n t (2 * t) 3
--   where
--     t = floor b
--     b = (*15) . sqrt . exp . sqrt $ log (fromInteger n) * log (log (fromInteger n)) :: Double
--     n = 313171213163547737474104867123

-- main :: IO ()
-- main = print $ quadraticSieve n t (8 * t `div` 3) 4
--   where
--     t = floor b
--     b = (*15) . sqrt . exp . sqrt $ log (fromInteger n) * log (log (fromInteger n)) :: Double
--     n = 820239374043355485537790987979115484333

main :: IO ()
<<<<<<< HEAD
main = print $ quadraticSieve n t (7 * t `div` 3) 4
=======
main = print $ quadraticSieveManual n qsc
>>>>>>> 7f3ef017
  where
    qsc = QuadraticSieveConfig t m k h
    h = 19
    k = 3
    m = 2 * t
    t = floor b
    b = (*15) . sqrt . exp . sqrt $ log (fromInteger n) * log (log (fromInteger n)) :: Double
<<<<<<< HEAD
    n = 1000000000100000000000000000074000000005700000000000000000969
=======
    n = 313171213163547737474104867123
     -- 313171213163547737474104867123
     -- 820239374043355485537790987979115484333
     -- 1000000000100000000000000000074000000005700000000000000000969
>>>>>>> 7f3ef017
<|MERGE_RESOLUTION|>--- conflicted
+++ resolved
@@ -1,25 +1,7 @@
 import Math.NumberTheory.Primes.Factorisation.QuadraticSieve
 
--- main :: IO ()
--- main = print $ quadraticSieve n t (2 * t) 3
---   where
---     t = floor b
---     b = (*15) . sqrt . exp . sqrt $ log (fromInteger n) * log (log (fromInteger n)) :: Double
---     n = 313171213163547737474104867123
-
--- main :: IO ()
--- main = print $ quadraticSieve n t (8 * t `div` 3) 4
---   where
---     t = floor b
---     b = (*15) . sqrt . exp . sqrt $ log (fromInteger n) * log (log (fromInteger n)) :: Double
---     n = 820239374043355485537790987979115484333
-
 main :: IO ()
-<<<<<<< HEAD
-main = print $ quadraticSieve n t (7 * t `div` 3) 4
-=======
 main = print $ quadraticSieveManual n qsc
->>>>>>> 7f3ef017
   where
     qsc = QuadraticSieveConfig t m k h
     h = 19
@@ -27,11 +9,7 @@
     m = 2 * t
     t = floor b
     b = (*15) . sqrt . exp . sqrt $ log (fromInteger n) * log (log (fromInteger n)) :: Double
-<<<<<<< HEAD
-    n = 1000000000100000000000000000074000000005700000000000000000969
-=======
     n = 313171213163547737474104867123
      -- 313171213163547737474104867123
      -- 820239374043355485537790987979115484333
-     -- 1000000000100000000000000000074000000005700000000000000000969
->>>>>>> 7f3ef017
+     -- 1000000000100000000000000000074000000005700000000000000000969